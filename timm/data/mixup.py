<<<<<<< HEAD
""" Mixup and Cutmix

Papers:
mixup: Beyond Empirical Risk Minimization (https://arxiv.org/abs/1710.09412)

CutMix: Regularization Strategy to Train Strong Classifiers with Localizable Features (https://arxiv.org/abs/1905.04899)

Code Reference:
CutMix: https://github.com/clovaai/CutMix-PyTorch

Hacked together by Ross Wightman
"""

=======
""" Mixup
Paper: `mixup: Beyond Empirical Risk Minimization` - https://arxiv.org/abs/1710.09412

Hacked together by / Copyright 2020 Ross Wightman
"""
>>>>>>> 6e9d6172
import numpy as np
import torch
import math
import numbers
from enum import IntEnum


class MixupMode(IntEnum):
    MIXUP = 0
    CUTMIX = 1
    RANDOM = 2

    @classmethod
    def from_str(cls, value):
        return cls[value.upper()]


def one_hot(x, num_classes, on_value=1., off_value=0., device='cuda'):
    x = x.long().view(-1, 1)
    return torch.full((x.size()[0], num_classes), off_value, device=device).scatter_(1, x, on_value)


def mixup_target(target, num_classes, lam=1., smoothing=0.0, device='cuda'):
    off_value = smoothing / num_classes
    on_value = 1. - smoothing + off_value
    y1 = one_hot(target, num_classes, on_value=on_value, off_value=off_value, device=device)
    y2 = one_hot(target.flip(0), num_classes, on_value=on_value, off_value=off_value, device=device)
    return y1 * lam + y2 * (1. - lam)


def mixup_batch(input, target, alpha=0.2, num_classes=1000, smoothing=0.1, disable=False):
    lam = 1.
    if not disable:
        lam = np.random.beta(alpha, alpha)
    input = input.mul(lam).add_(1 - lam, input.flip(0))
    target = mixup_target(target, num_classes, lam, smoothing)
    return input, target


def calc_ratio(lam, minmax=None):
    ratio = math.sqrt(1 - lam)
    if minmax is not None:
        if isinstance(minmax, numbers.Number):
            minmax = (minmax, 1 - minmax)
        ratio = np.clip(ratio, minmax[0], minmax[1])
    return ratio


def rand_bbox(size, ratio):
    H, W = size[-2:]
    cut_h, cut_w = int(H * ratio), int(W * ratio)
    cy, cx = np.random.randint(H), np.random.randint(W)
    yl, yh = np.clip(cy - cut_h // 2, 0, H), np.clip(cy + cut_h // 2, 0, H)
    xl, xh = np.clip(cx - cut_w // 2, 0, W), np.clip(cx + cut_w // 2, 0, W)
    return yl, yh, xl, xh


def cutmix_batch(input, target, alpha=0.2, num_classes=1000, smoothing=0.1, disable=False, correct_lam=False):
    lam = 1.
    if not disable:
        lam = np.random.beta(alpha, alpha)
    if lam != 1:
        yl, yh, xl, xh = rand_bbox(input.size(), calc_ratio(lam))
        input[:, :, yl:yh, xl:xh] = input.flip(0)[:, :, yl:yh, xl:xh]
        if correct_lam:
            lam = 1 - (yh - yl) * (xh - xl) / (input.shape[-2] * input.shape[-1])
    target = mixup_target(target, num_classes, lam, smoothing)
    return input, target


def _resolve_mode(mode):
    mode = MixupMode.from_str(mode) if isinstance(mode, str) else mode
    if mode == MixupMode.RANDOM:
        mode = MixupMode(np.random.rand() > 0.5)
    return mode # will be one of cutmix or mixup


def mix_batch(
        input, target, alpha=0.2, num_classes=1000, smoothing=0.1, disable=False, mode=MixupMode.MIXUP):
    mode = _resolve_mode(mode)
    if mode == MixupMode.CUTMIX:
        return cutmix_batch(input, target, alpha, num_classes, smoothing, disable)
    else:
        return mixup_batch(input, target, alpha, num_classes, smoothing, disable)


class FastCollateMixup:
    """Fast Collate Mixup that applies different params to each element + flipped pair

    NOTE once experiments are done, one of the three variants will remain with this class name
    """
    def __init__(self, mixup_alpha=1., label_smoothing=0.1, num_classes=1000, mode=MixupMode.MIXUP):
        self.mixup_alpha = mixup_alpha
        self.label_smoothing = label_smoothing
        self.num_classes = num_classes
        self.mode = MixupMode.from_str(mode) if isinstance(mode, str) else mode
        self.mixup_enabled = True
        self.correct_lam = False  # correct lambda based on clipped area for cutmix
        self.ratio_minmax = None  # (0.2, 0.8)

    def _do_mix(self, tensor, batch):
        batch_size = len(batch)
        lam_out = torch.ones(batch_size)
        for i in range(batch_size//2):
            j = batch_size - i - 1
            lam = 1.
            if self.mixup_enabled:
                lam = np.random.beta(self.mixup_alpha, self.mixup_alpha)

            if _resolve_mode(self.mode) == MixupMode.CUTMIX:
                mixed_i, mixed_j = batch[i][0].astype(np.float32), batch[j][0].astype(np.float32)
                ratio = calc_ratio(lam, self.ratio_minmax)
                if lam != 1:
                    yl, yh, xl, xh = rand_bbox(tensor.size(), ratio)
                    mixed_i[:, yl:yh, xl:xh] = batch[j][0][:, yl:yh, xl:xh].astype(np.float32)
                    mixed_j[:, yl:yh, xl:xh] = batch[i][0][:, yl:yh, xl:xh].astype(np.float32)
                    if self.correct_lam:
                        lam_corrected = (yh - yl) * (xh - xl) / (tensor.shape[-2] * tensor.shape[-1])
                        lam_out[i] -= lam_corrected
                        lam_out[j] -= lam_corrected
                    else:
                        lam_out[i] = lam
                        lam_out[j] = lam
            else:
                mixed_i = batch[i][0].astype(np.float32) * lam + batch[j][0].astype(np.float32) * (1 - lam)
                mixed_j = batch[j][0].astype(np.float32) * lam + batch[i][0].astype(np.float32) * (1 - lam)
                lam_out[i] = lam
                lam_out[j] = lam
            np.round(mixed_i, out=mixed_i)
            np.round(mixed_j, out=mixed_j)
            tensor[i] += torch.from_numpy(mixed_i.astype(np.uint8))
            tensor[j] += torch.from_numpy(mixed_j.astype(np.uint8))
        return lam_out.unsqueeze(1)

    def __call__(self, batch):
        batch_size = len(batch)
        assert batch_size % 2 == 0, 'Batch size should be even when using this'
        tensor = torch.zeros((batch_size, *batch[0][0].shape), dtype=torch.uint8)
        lam = self._do_mix(tensor, batch)
        target = torch.tensor([b[1] for b in batch], dtype=torch.int64)
        target = mixup_target(target, self.num_classes, lam, self.label_smoothing, device='cpu')

        return tensor, target


class FastCollateMixupElementwise(FastCollateMixup):
    """Fast Collate Mixup that applies different params to each batch element

    NOTE this is for experimentation, may remove at some point
    """
    def __init__(self, mixup_alpha=1., label_smoothing=0.1, num_classes=1000, mode=MixupMode.MIXUP):
        super(FastCollateMixupElementwise, self).__init__(mixup_alpha, label_smoothing, num_classes, mode)

    def _do_mix(self, tensor, batch):
        batch_size = len(batch)
        lam_out = torch.ones(batch_size)
        for i in range(batch_size):
            j = batch_size - i - 1
            lam = 1.
            if self.mixup_enabled:
                lam = np.random.beta(self.mixup_alpha, self.mixup_alpha)

            if _resolve_mode(self.mode) == MixupMode.CUTMIX:
                mixed = batch[i][0].astype(np.float32)
                if lam != 1:
                    ratio = calc_ratio(lam)
                    yl, yh, xl, xh = rand_bbox(tensor.size(), ratio)
                    mixed[:, yl:yh, xl:xh] = batch[j][0][:, yl:yh, xl:xh].astype(np.float32)
                    if self.correct_lam:
                        lam_out[i] -= (yh - yl) * (xh - xl) / (tensor.shape[-2] * tensor.shape[-1])
                    else:
                        lam_out[i] = lam
            else:
                mixed = batch[i][0].astype(np.float32) * lam + batch[j][0].astype(np.float32) * (1 - lam)
                lam_out[i] = lam
            np.round(mixed, out=mixed)
            tensor[i] += torch.from_numpy(mixed.astype(np.uint8))
        return lam_out.unsqueeze(1)


class FastCollateMixupBatchwise(FastCollateMixup):
    """Fast Collate Mixup that applies same params to whole batch

    NOTE this is for experimentation, may remove at some point
    """

    def __init__(self, mixup_alpha=1., label_smoothing=0.1, num_classes=1000, mode=MixupMode.MIXUP):
        super(FastCollateMixupBatchwise, self).__init__(mixup_alpha, label_smoothing, num_classes, mode)

    def _do_mix(self, tensor, batch):
        batch_size = len(batch)
        lam = 1.
        cutmix = _resolve_mode(self.mode) == MixupMode.CUTMIX
        if self.mixup_enabled:
            lam = np.random.beta(self.mixup_alpha, self.mixup_alpha)
            if cutmix:
                yl, yh, xl, xh = rand_bbox(batch[0][0].shape, calc_ratio(lam))
                if self.correct_lam:
                    lam = 1 - (yh - yl) * (xh - xl) / (tensor.shape[-2] * tensor.shape[-1])

        for i in range(batch_size):
            j = batch_size - i - 1
            if cutmix:
                mixed = batch[i][0].astype(np.float32)
                if lam != 1:
                    mixed[:, yl:yh, xl:xh] = batch[j][0][:, yl:yh, xl:xh].astype(np.float32)
            else:
                mixed = batch[i][0].astype(np.float32) * lam + batch[j][0].astype(np.float32) * (1 - lam)
            np.round(mixed, out=mixed)
            tensor[i] += torch.from_numpy(mixed.astype(np.uint8))
        return lam<|MERGE_RESOLUTION|>--- conflicted
+++ resolved
@@ -1,4 +1,3 @@
-<<<<<<< HEAD
 """ Mixup and Cutmix
 
 Papers:
@@ -9,16 +8,9 @@
 Code Reference:
 CutMix: https://github.com/clovaai/CutMix-PyTorch
 
-Hacked together by Ross Wightman
+Hacked together by / Copyright 2020 Ross Wightman
 """
 
-=======
-""" Mixup
-Paper: `mixup: Beyond Empirical Risk Minimization` - https://arxiv.org/abs/1710.09412
-
-Hacked together by / Copyright 2020 Ross Wightman
-"""
->>>>>>> 6e9d6172
 import numpy as np
 import torch
 import math
@@ -92,8 +84,8 @@
 def _resolve_mode(mode):
     mode = MixupMode.from_str(mode) if isinstance(mode, str) else mode
     if mode == MixupMode.RANDOM:
-        mode = MixupMode(np.random.rand() > 0.5)
-    return mode # will be one of cutmix or mixup
+        mode = MixupMode(np.random.rand() > 0.7)
+    return mode  # will be one of cutmix or mixup
 
 
 def mix_batch(
@@ -116,61 +108,8 @@
         self.num_classes = num_classes
         self.mode = MixupMode.from_str(mode) if isinstance(mode, str) else mode
         self.mixup_enabled = True
-        self.correct_lam = False  # correct lambda based on clipped area for cutmix
+        self.correct_lam = True  # correct lambda based on clipped area for cutmix
         self.ratio_minmax = None  # (0.2, 0.8)
-
-    def _do_mix(self, tensor, batch):
-        batch_size = len(batch)
-        lam_out = torch.ones(batch_size)
-        for i in range(batch_size//2):
-            j = batch_size - i - 1
-            lam = 1.
-            if self.mixup_enabled:
-                lam = np.random.beta(self.mixup_alpha, self.mixup_alpha)
-
-            if _resolve_mode(self.mode) == MixupMode.CUTMIX:
-                mixed_i, mixed_j = batch[i][0].astype(np.float32), batch[j][0].astype(np.float32)
-                ratio = calc_ratio(lam, self.ratio_minmax)
-                if lam != 1:
-                    yl, yh, xl, xh = rand_bbox(tensor.size(), ratio)
-                    mixed_i[:, yl:yh, xl:xh] = batch[j][0][:, yl:yh, xl:xh].astype(np.float32)
-                    mixed_j[:, yl:yh, xl:xh] = batch[i][0][:, yl:yh, xl:xh].astype(np.float32)
-                    if self.correct_lam:
-                        lam_corrected = (yh - yl) * (xh - xl) / (tensor.shape[-2] * tensor.shape[-1])
-                        lam_out[i] -= lam_corrected
-                        lam_out[j] -= lam_corrected
-                    else:
-                        lam_out[i] = lam
-                        lam_out[j] = lam
-            else:
-                mixed_i = batch[i][0].astype(np.float32) * lam + batch[j][0].astype(np.float32) * (1 - lam)
-                mixed_j = batch[j][0].astype(np.float32) * lam + batch[i][0].astype(np.float32) * (1 - lam)
-                lam_out[i] = lam
-                lam_out[j] = lam
-            np.round(mixed_i, out=mixed_i)
-            np.round(mixed_j, out=mixed_j)
-            tensor[i] += torch.from_numpy(mixed_i.astype(np.uint8))
-            tensor[j] += torch.from_numpy(mixed_j.astype(np.uint8))
-        return lam_out.unsqueeze(1)
-
-    def __call__(self, batch):
-        batch_size = len(batch)
-        assert batch_size % 2 == 0, 'Batch size should be even when using this'
-        tensor = torch.zeros((batch_size, *batch[0][0].shape), dtype=torch.uint8)
-        lam = self._do_mix(tensor, batch)
-        target = torch.tensor([b[1] for b in batch], dtype=torch.int64)
-        target = mixup_target(target, self.num_classes, lam, self.label_smoothing, device='cpu')
-
-        return tensor, target
-
-
-class FastCollateMixupElementwise(FastCollateMixup):
-    """Fast Collate Mixup that applies different params to each batch element
-
-    NOTE this is for experimentation, may remove at some point
-    """
-    def __init__(self, mixup_alpha=1., label_smoothing=0.1, num_classes=1000, mode=MixupMode.MIXUP):
-        super(FastCollateMixupElementwise, self).__init__(mixup_alpha, label_smoothing, num_classes, mode)
 
     def _do_mix(self, tensor, batch):
         batch_size = len(batch)
@@ -197,6 +136,16 @@
             np.round(mixed, out=mixed)
             tensor[i] += torch.from_numpy(mixed.astype(np.uint8))
         return lam_out.unsqueeze(1)
+
+    def __call__(self, batch):
+        batch_size = len(batch)
+        assert batch_size % 2 == 0, 'Batch size should be even when using this'
+        tensor = torch.zeros((batch_size, *batch[0][0].shape), dtype=torch.uint8)
+        lam = self._do_mix(tensor, batch)
+        target = torch.tensor([b[1] for b in batch], dtype=torch.int64)
+        target = mixup_target(target, self.num_classes, lam, self.label_smoothing, device='cpu')
+
+        return tensor, target
 
 
 class FastCollateMixupBatchwise(FastCollateMixup):
